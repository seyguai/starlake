object Versions {
  val sparkAvro = "4.0.0"
  val curator = "2.6.0"
  val spark2d4 = "2.4.8"
  val spark3d0 = "3.1.2"
  val scalatest = "3.2.10"
  val sparkXML = "0.13.0"
  val springBoot = "2.0.6.RELEASE"
  val typesafeConfig = "1.4.1"
  val scalaLogging = "3.9.4"
  val zookeeper = "3.4.6"
  val jets3t = "0.9.3"
  val hive = "3.1.0"
  val log4s = "1.3.3"
  val betterFiles = "3.9.1"
  val jackson211ForSpark2 = "2.6.7"
  val jackson212ForSpark3 = "2.10.0"
  val configs = "0.4.4"
  val esSpark211 = "7.8.1"
  val esSpark212 = "7.14.2"
  val scopt = "4.0.1"
  val sttp = "1.7.2"
  val gcs = "hadoop3-2.2.2"
  val hadoopbq = "hadoop3-1.0.0"
  val bq = "1.120.0"
  val hadoop = "3.3.1"
  val h2 = "1.4.200" // Test only
  val poi = "4.1.2"
  val scalate = "1.9.6"
  val akkaHttp = "10.1.14"
  //  val akkaStream = "2.6.12"
  val akkaStream = "2.5.32"
<<<<<<< HEAD
  val kafkaClients = "3.0.0"
  val testContainers = "0.39.7"
=======
  val kafkaClients = "2.8.1"
  val testContainers = "0.39.8"
>>>>>>> 0bad7215
  val jsqlparser = "4.2"
}<|MERGE_RESOLUTION|>--- conflicted
+++ resolved
@@ -30,12 +30,7 @@
   val akkaHttp = "10.1.14"
   //  val akkaStream = "2.6.12"
   val akkaStream = "2.5.32"
-<<<<<<< HEAD
-  val kafkaClients = "3.0.0"
-  val testContainers = "0.39.7"
-=======
   val kafkaClients = "2.8.1"
   val testContainers = "0.39.8"
->>>>>>> 0bad7215
   val jsqlparser = "4.2"
 }