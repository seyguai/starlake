--- conflicted
+++ resolved
@@ -28,13 +28,9 @@
   val internalConfig =
     new WithSettings() {
       "Custom Storage Level" should "be derived correctly" in {
-<<<<<<< HEAD
-        settings.comet.internal.map(_.cacheStorageLevel) shouldEqual Some(StorageLevel.MEMORY_AND_DISK)
-=======
         settings.comet.internal.map(_.cacheStorageLevel) shouldEqual Some(
           StorageLevel.MEMORY_AND_DISK
         )
->>>>>>> f06fc8bd
       }
     }
 }