--- conflicted
+++ resolved
@@ -64,8 +64,6 @@
 }
 
 object SparkAuditLogWriter {
-
-<<<<<<< HEAD
   val auditCols = List(
     ("jobid", LegacySQLTypeName.STRING, StringType),
     ("paths", LegacySQLTypeName.STRING, StringType),
@@ -92,8 +90,6 @@
     BQSchema.of(fields: _*)
   }
 
-=======
->>>>>>> 140591fb
   def append(session: SparkSession, log: AuditLog) = {
     val lockPath = new Path(Settings.comet.audit.path, s"audit.lock")
     val locker = new FileLock(lockPath, Settings.storageHandler)
