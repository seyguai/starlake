package com.ebiznext.comet.job.ingest

import com.ebiznext.comet.config.{DatasetArea, Settings, StorageArea}
import com.ebiznext.comet.job.index.bqload.{BigQueryLoadConfig, BigQuerySparkJob}
import com.ebiznext.comet.job.index.connectionload.{ConnectionLoadConfig, ConnectionLoadJob}
import com.ebiznext.comet.job.index.esload.{ESLoadConfig, ESLoadJob}
import com.ebiznext.comet.job.ingest.ImprovedDataFrameContext._
import com.ebiznext.comet.job.metrics.{AssertionJob, MetricsJob}
import com.ebiznext.comet.job.validator.{GenericRowValidator, ValidationResult}
import com.ebiznext.comet.schema.handlers.{SchemaHandler, StorageHandler}
import com.ebiznext.comet.schema.model.Rejection.{ColInfo, ColResult}
import com.ebiznext.comet.schema.model.Trim.{BOTH, LEFT, RIGHT}
import com.ebiznext.comet.schema.model._
import com.ebiznext.comet.utils.Formatter._
import com.ebiznext.comet.utils._
import com.ebiznext.comet.utils.conversion.BigQueryUtils
import com.ebiznext.comet.utils.kafka.KafkaClient
import com.ebiznext.comet.utils.repackaged.BigQuerySchemaConverters
import com.google.cloud.bigquery.JobInfo.{CreateDisposition, WriteDisposition}
import com.google.cloud.bigquery.{
  Field,
  LegacySQLTypeName,
  Schema => BQSchema,
  StandardTableDefinition,
  Table
}
import org.apache.hadoop.fs.Path
import org.apache.spark.ml.feature.SQLTransformer
import org.apache.spark.rdd.RDD
import org.apache.spark.sql._
import org.apache.spark.sql.functions._
import org.apache.spark.sql.types.{Metadata => _, _}

import java.sql.Timestamp
import java.time.{Instant, LocalDateTime}
import scala.collection.JavaConverters._
import scala.language.existentials
import scala.util.{Failure, Success, Try}

trait IngestionJob extends SparkJob {

  protected val treeRowValidator: GenericRowValidator = Utils
    .loadInstance[GenericRowValidator](settings.comet.treeValidatorClass)

  protected val flatRowValidator: GenericRowValidator = Utils
    .loadInstance[GenericRowValidator](settings.comet.rowValidatorClass)

  def domain: Domain

  def schema: Schema

  def storageHandler: StorageHandler

  def schemaHandler: SchemaHandler

  def types: List[Type]

  def path: List[Path]

  def options: Map[String, String]

  val now: Timestamp = java.sql.Timestamp.from(Instant.now)

  /** Merged metadata
    */
  lazy val metadata: Metadata = schema.mergedMetadata(domain.metadata)

  protected def loadDataSet(): Try[DataFrame]

  /** ingestion algorithm
    *
    * @param dataset
    */
  protected def ingest(dataset: DataFrame): (RDD[_], RDD[_])

  protected def applyIgnore(dfIn: DataFrame): Dataset[Row] = {
    import session.implicits._
    metadata.ignore.map { ignore =>
      if (ignore.startsWith("udf:")) {
        dfIn.filter(
          !callUDF(ignore.substring("udf:".length), struct(dfIn.columns.map(dfIn(_)): _*))
        )
      } else {
        dfIn.filter(!($"value" rlike ignore))
      }
    } getOrElse dfIn
  }

  protected def saveRejected(
    errMessagesRDD: RDD[String],
    rejectedLinesRDD: RDD[String]
  ): Try[Path] = {
    logger.whenDebugEnabled {
      logger.debug(s"rejectedRDD SIZE ${errMessagesRDD.count()}")
      errMessagesRDD.take(100).foreach(rejected => logger.debug(rejected.replaceAll("\n", "|")))
    }
    val domainName = domain.name
    val schemaName = schema.name

    val start = Timestamp.from(Instant.now())
    val formattedDate = new java.text.SimpleDateFormat("yyyyMMddHHmmss").format(start)

    if (settings.comet.sinkReplayToFile && !rejectedLinesRDD.isEmpty()) {
      val replayArea = DatasetArea.replay(domainName)
      val targetPath =
        new Path(replayArea, s"$domainName.$schemaName.$formattedDate.replay")
      rejectedLinesRDD
        .coalesce(1)
        .saveAsTextFile(targetPath.toString)
      storageHandler.moveSparkPartFile(
        targetPath,
        "0000" // When saving as text file, no extension is added.
      )
    }

    IngestionUtil.sinkRejected(session, errMessagesRDD, domainName, schemaName, now) match {
      case Success((rejectedDF, rejectedPath)) =>
        // We sink to a file when running unit tests
        if (settings.comet.sinkToFile) {
          sinkToFile(
            rejectedDF,
            rejectedPath,
            WriteMode.APPEND,
            StorageArea.rejected,
            merge = false,
            settings.comet.defaultRejectedWriteFormat
          )
        } else {
          settings.comet.audit.sink match {
            case _: NoneSink | FsSink(_, _, _, _) =>
              sinkToFile(
                rejectedDF,
                rejectedPath,
                WriteMode.APPEND,
                StorageArea.rejected,
                merge = false,
                settings.comet.defaultRejectedWriteFormat
              )
            case _ => // do nothing
          }
        }
        val end = Timestamp.from(Instant.now())
        val log = AuditLog(
          session.sparkContext.applicationId,
          rejectedPath.toString,
          domainName,
          schemaName,
          success = true,
          -1,
          -1,
          -1,
          start,
          end.getTime - start.getTime,
          "success",
          Step.SINK_REJECTED.toString
        )
        AuditLog.sink(session, log)
        Success(rejectedPath)
      case Failure(exception) =>
        logger.error("Failed to save Rejected", exception)
        val end = Timestamp.from(Instant.now())
        val log = AuditLog(
          session.sparkContext.applicationId,
          new Path(DatasetArea.rejected(domainName), schemaName).toString,
          domainName,
          schemaName,
          success = false,
          -1,
          -1,
          -1,
          start,
          end.getTime - start.getTime,
          Utils.exceptionAsString(exception),
          Step.LOAD.toString
        )
        AuditLog.sink(session, log)
        Failure(exception)
    }
  }

  def getWriteMode(): WriteMode =
    schema.merge
      .map(_ => WriteMode.OVERWRITE)
      .getOrElse(metadata.getWrite())

  lazy val (format, extension) = metadata.sink
    .map {
      case sink: FsSink =>
        (sink.format.getOrElse(""), sink.extension.getOrElse(""))
      case _ =>
        ("", "")
    }
    .getOrElse(("", ""))

  private def csvOutput(): Boolean =
    (settings.comet.csvOutput || format == "csv") &&
    !settings.comet.grouped &&
    metadata.partition.isEmpty && path.nonEmpty

  private def csvOutputExtension(): String =
    if (settings.comet.csvOutputExt.nonEmpty)
      settings.comet.csvOutputExt
    else
      extension

  private def runAssertions(acceptedDF: DataFrame) = {
    if (settings.comet.assertions.active) {
      new AssertionJob(
        this.domain.name,
        this.schema.name,
        this.schema.assertions.getOrElse(Map.empty),
        Stage.UNIT,
        storageHandler,
        schemaHandler,
        Some(acceptedDF),
        Engine.SPARK,
        sql => session.sql(sql).count()
      ).run().getOrElse(throw new Exception("Should never happen"))
    }
  }

  private def runMetrics(acceptedDF: DataFrame) = {
    if (settings.comet.metrics.active) {
      new MetricsJob(this.domain, this.schema, Stage.UNIT, this.storageHandler, this.schemaHandler)
        .run(acceptedDF, System.currentTimeMillis())
    }
  }

  private def dfWithAttributesRenamed(acceptedDF: DataFrame): DataFrame = {
    val renamedAttributes = schema.renamedAttributes().toMap
    logger.whenInfoEnabled {
      renamedAttributes.foreach { case (name, rename) =>
        logger.info(s"renaming column $name to $rename")
      }
    }
    val finalDF =
      renamedAttributes.foldLeft(acceptedDF) { case (acc, (name, rename)) =>
        acc.withColumnRenamed(existingName = name, newName = rename)
      }
    finalDF
  }

  /** Merge new and existing dataset if required Save using overwrite / Append mode
    *
    * @param acceptedDF
    */
  protected def saveAccepted(
    dataframe: DataFrame,
    validationResult: ValidationResult
  ): (DataFrame, Path) = {
    if (!settings.comet.rejectAllOnError || validationResult.rejected.isEmpty()) {
      val acceptedDF = dfWithAttributesRenamed(dataframe)
      val start = Timestamp.from(Instant.now())
      logger.whenDebugEnabled {
        logger.debug(s"acceptedRDD SIZE ${acceptedDF.count()}")
        acceptedDF.show(1000)
      }
      runAssertions(acceptedDF)
      runMetrics(acceptedDF)
      val acceptedPath = new Path(DatasetArea.accepted(domain.name), schema.name)
      val acceptedDfWithScriptFields: DataFrame = computeScriptedAttributes(acceptedDF)
      val acceptedDfWithoutIgnoredFields: DataFrame = removeIgnoredAttributes(
        acceptedDfWithScriptFields
      )
      val finalAcceptedDF: DataFrame = computeFinalSchema(acceptedDfWithoutIgnoredFields)
      val (mergedDF, partitionsToUpdate) = applyMerge(acceptedPath, finalAcceptedDF)

      val finalMergedDf: DataFrame = runPostSQL(mergedDF)

      val writeMode = getWriteMode()

      logger.info("Final Dataframe Schema")
      finalMergedDf.printSchema()
      val savedInFileDataset =
        if (settings.comet.sinkToFile)
          sinkToFile(
            finalMergedDf,
            acceptedPath,
            writeMode,
            StorageArea.accepted,
            schema.merge.isDefined,
            settings.comet.defaultWriteFormat
          )
        else
          finalMergedDf

      val sinkType = metadata.getSink().map(_.`type`)
      val savedDataset = sinkType.getOrElse(SinkType.None) match {
        case SinkType.FS | SinkType.None if !settings.comet.sinkToFile =>
          // TODO do this inside the sink function below
          sinkToFile(
            finalMergedDf,
            acceptedPath,
            writeMode,
            StorageArea.accepted,
            schema.merge.isDefined,
            settings.comet.defaultWriteFormat
          )
        case _ =>
          savedInFileDataset
      }
      logger.info("Saved Dataset Schema")
      savedDataset.printSchema()
      sink(finalMergedDf, partitionsToUpdate) match {
        case Success(_) =>
          val end = Timestamp.from(Instant.now())
          val log = AuditLog(
            session.sparkContext.applicationId,
            acceptedPath.toString,
            domain.name,
            schema.name,
            success = true,
            -1,
            -1,
            -1,
            start,
            end.getTime - start.getTime,
            "success",
            Step.SINK_ACCEPTED.toString
          )
          AuditLog.sink(session, log)
        case Failure(exception) =>
          Utils.logException(logger, exception)
          val end = Timestamp.from(Instant.now())
          val log = AuditLog(
            session.sparkContext.applicationId,
            acceptedPath.toString,
            domain.name,
            schema.name,
            success = false,
            -1,
            -1,
            -1,
            start,
            end.getTime - start.getTime,
            Utils.exceptionAsString(exception),
            Step.SINK_ACCEPTED.toString
          )
          AuditLog.sink(session, log)
          throw exception
      }
      (savedDataset, acceptedPath)
    } else {
      (session.emptyDataFrame, new Path("invalid-path"))
    }
  }

  private def runPostSQL(mergedDF: DataFrame) = {
    val finalMergedDf = schema.postsql match {
      case Some(queryList) =>
        queryList.foldLeft(mergedDF) { (df, query) =>
          df.createOrReplaceTempView("COMET_TABLE")
          df.sparkSession.sql(query)
        }
      case _ => mergedDF
    }
    finalMergedDf
  }

  private def applyMerge(
    acceptedPath: Path,
    finalAcceptedDF: DataFrame
  ): (DataFrame, Option[List[String]]) = {
<<<<<<< HEAD
    val (mergedDF, partitionsToUpdate) = schema.merge
      .map { mergeOptions =>
        val sinkType = metadata.getSink().map(_.`type`).getOrElse(SinkType.None)
        if (sinkType == SinkType.BQ) {
          mergeFromBQ(finalAcceptedDF, mergeOptions)
        } else if (sinkType == SinkType.JDBC) {
          // mergeFromBQ(finalAcceptedDF, mergeOptions)
          //TODO: Merge from JDBC datasource
          throw new Exception("Merge from JDBC datasource Not yet supported")
        } else {
          (mergeFromParquet(acceptedPath, finalAcceptedDF, mergeOptions), None)
=======
    val (mergedDF, partitionsToUpdate) =
      schema.merge.fold((finalAcceptedDF, Option.empty[List[String]])) { mergeOptions =>
        metadata.getSink() match {
          case Some(sink: BigQuerySink) => mergeFromBQ(finalAcceptedDF, mergeOptions, sink)
          case _ => mergeFromParquet(acceptedPath, finalAcceptedDF, mergeOptions)
>>>>>>> 1c081046
        }
      }

    if (settings.comet.mergeForceDistinct) (mergedDF.distinct(), partitionsToUpdate)
    else (mergedDF, partitionsToUpdate)
  }

  private def computeFinalSchema(acceptedDfWithoutIgnoredFields: DataFrame) = {
    val finalAcceptedDF: DataFrame = if (schema.attributes.exists(_.script.isDefined)) {
      logger.whenDebugEnabled {
        logger.debug("Accepted Dataframe schema right after adding computed columns")
        acceptedDfWithoutIgnoredFields.printSchema()
      }
      // adding computed columns can change the order of columns, we must force the order defined in the schema
      val orderedWithScriptFieldsDF =
        session.createDataFrame(
          acceptedDfWithoutIgnoredFields.rdd,
          schema.finalSparkSchema(schemaHandler)
        )
      logger.whenDebugEnabled {
        logger.debug("Accepted Dataframe schema after applying the defined schema")
        acceptedDfWithoutIgnoredFields.printSchema()
      }
      orderedWithScriptFieldsDF
    } else {
      acceptedDfWithoutIgnoredFields
    }
    finalAcceptedDF
  }

  private def removeIgnoredAttributes(acceptedDfWithScriptFields: DataFrame) = {
    val ignoredAttributes = schema.attributes.filter(_.isIgnore()).map(_.getFinalName())
    val acceptedDfWithoutIgnoredFields = acceptedDfWithScriptFields.drop(ignoredAttributes: _*)
    acceptedDfWithoutIgnoredFields
  }

  private def computeScriptedAttributes(acceptedDF: DataFrame) = {
    val acceptedDfWithScriptFields = (if (schema.attributes.exists(_.script.isDefined)) {
                                        val allColumns = "*"
                                        schema.attributes.foldLeft(acceptedDF) {
                                          case (
                                                df,
                                                Attribute(
                                                  name,
                                                  _,
                                                  _,
                                                  _,
                                                  _,
                                                  _,
                                                  _,
                                                  _,
                                                  _,
                                                  _,
                                                  _,
                                                  _,
                                                  _,
                                                  Some(script),
                                                  _,
                                                  _
                                                )
                                              ) =>
                                            df.T(
                                              s"SELECT $allColumns, ${script.richFormat(options)} as $name FROM __THIS__"
                                            )
                                          case (df, _) => df
                                        }
                                      } else acceptedDF).drop(Settings.cometInputFileNameColumn)
    acceptedDfWithScriptFields
  }

  private def sink(
    mergedDF: DataFrame,
    partitionsToUpdate: Option[List[String]]
  ): Try[Unit] = {
    Try {
      val sinkType = metadata.getSink().map(_.`type`)
      sinkType.getOrElse(SinkType.None) match {
        case SinkType.ES if settings.comet.elasticsearch.active =>
          val sink = metadata.getSink().map(_.asInstanceOf[EsSink])
          val config = ESLoadConfig(
            timestamp = sink.flatMap(_.timestamp),
            id = sink.flatMap(_.id),
            format = "parquet",
            domain = domain.name,
            schema = schema.name,
            dataset = Some(Right(mergedDF)),
            options = sink.map(_.getOptions).getOrElse(Map.empty)
          )
          new ESLoadJob(config, storageHandler, schemaHandler).run()
        case SinkType.ES if !settings.comet.elasticsearch.active =>
          logger.warn("Indexing to ES requested but elasticsearch not active in conf file")
        case SinkType.BQ =>
          val sink = metadata.getSink().map(_.asInstanceOf[BigQuerySink])
          val (createDisposition: String, writeDisposition: String) = Utils.getDBDisposition(
            metadata.getWrite(),
            schema.merge.exists(_.key.nonEmpty)
          )

          /* We load the schema from the postsql returned dataframe if any */
          val tableSchema = schema.postsql match {
            case Some(_) => Some(BigQueryUtils.bqSchema(mergedDF.schema))
            case _       => Some(schema.bqSchema(schemaHandler))
          }
          val config = BigQueryLoadConfig(
            source = Right(mergedDF),
            outputTable = schema.name,
            outputDataset = domain.name,
            sourceFormat = "parquet",
            createDisposition = createDisposition,
            writeDisposition = writeDisposition,
            location = sink.flatMap(_.location),
            outputPartition = sink.flatMap(_.timestamp),
            outputClustering = sink.flatMap(_.clustering).getOrElse(Nil),
            days = sink.flatMap(_.days),
            requirePartitionFilter = sink.flatMap(_.requirePartitionFilter).getOrElse(false),
            rls = schema.rls,
            options = sink.map(_.getOptions).getOrElse(Map.empty),
            partitionsToUpdate = partitionsToUpdate
          )
          val res = new BigQuerySparkJob(config, tableSchema).run()
          res match {
            case Success(_) => ;
            case Failure(e) =>
              throw e
          }

        case SinkType.KAFKA =>
          Utils.withResources(new KafkaClient(settings.comet.kafka)) { kafkaClient =>
            kafkaClient.sinkToTopic(settings.comet.kafka.topics(schema.name), mergedDF)
          }
        case SinkType.JDBC =>
          val (createDisposition: CreateDisposition, writeDisposition: WriteDisposition) = {

            val (cd, wd) = Utils.getDBDisposition(
              metadata.getWrite(),
              schema.merge.exists(_.key.nonEmpty)
            )
            (CreateDisposition.valueOf(cd), WriteDisposition.valueOf(wd))
          }
          val sink = metadata.getSink().map(_.asInstanceOf[JdbcSink])
          sink.foreach { sink =>
            val partitions = sink.partitions.getOrElse(1)
            val batchSize = sink.batchsize.getOrElse(1000)
            val jdbcName = sink.connection

            val jdbcConfig = ConnectionLoadConfig.fromComet(
              jdbcName,
              settings.comet,
              Right(mergedDF),
              outputTable = schema.name,
              createDisposition = createDisposition,
              writeDisposition = writeDisposition,
              partitions = partitions,
              batchSize = batchSize,
              options = sink.getOptions
            )

            val res = new ConnectionLoadJob(jdbcConfig).run()
            res match {
              case Success(_) => ;
              case Failure(e) =>
                throw e
            }
          }
        case SinkType.None | SinkType.FS =>
          // Done in the caller
          // TODO do it here instead
          logger.trace("not producing an index, as requested (no sink or sink at None explicitly)")
      }
    }
  }

  /** Save typed dataset in parquet. If hive support is active, also register it as a Hive Table and
    * if analyze is active, also compute basic statistics
    *
    * @param dataset
    *   : dataset to save
    * @param targetPath
    *   : absolute path
    * @param writeMode
    *   : Append or overwrite
    * @param area
    *   : accepted or rejected area
    */
  private def sinkToFile(
    dataset: DataFrame,
    targetPath: Path,
    writeMode: WriteMode,
    area: StorageArea,
    merge: Boolean,
    writeFormat: String
  ): DataFrame = {
    val resultDataFrame = if (dataset.columns.length > 0) {
      val saveMode = writeMode.toSaveMode
      val hiveDB = StorageArea.area(domain.name, area)
      val tableName = schema.name
      val fullTableName = s"$hiveDB.$tableName"
      if (settings.comet.hive) {
        val dbComment = domain.comment.getOrElse("")
        session.sql(s"create database if not exists $hiveDB comment '$dbComment'")
        session.sql(s"use $hiveDB")
        Try {
          if (writeMode.toSaveMode == SaveMode.Overwrite)
            session.sql(s"drop table if exists $hiveDB.$tableName")
        } match {
          case Success(_) => ;
          case Failure(e) =>
            logger.warn("Ignore error when hdfs files not found")
            Utils.logException(logger, e)
        }
      }

      val tmpPath = new Path(s"${targetPath.toString}.tmp")

      val nbPartitions = metadata.getSamplingStrategy() match {
        case 0.0 => // default partitioning
          if (csvOutput() || dataset.rdd.getNumPartitions == 0) // avoid error for an empty dataset
            1
          else
            dataset.rdd.getNumPartitions
        case fraction if fraction > 0.0 && fraction < 1.0 =>
          // Use sample to determine partitioning
          val count = dataset.count()
          val minFraction =
            if (fraction * count >= 1) // Make sure we get at least on item in teh dataset
              fraction
            else if (
              count > 0
            ) // We make sure we get at least 1 item which is 2 because of double imprecision for huge numbers.
              2 / count
            else
              0

          val sampledDataset = dataset.sample(withReplacement = false, minFraction)
          partitionedDatasetWriter(sampledDataset, metadata.getPartitionAttributes())
            .mode(SaveMode.ErrorIfExists)
            .format(writeFormat)
            .option("path", tmpPath.toString)
            .save()
          val consumed = storageHandler.spaceConsumed(tmpPath) / fraction
          val blocksize = storageHandler.blockSize(tmpPath)
          storageHandler.delete(tmpPath)
          Math.max(consumed / blocksize, 1).toInt
        case count if count >= 1.0 =>
          count.toInt
      }

      // No need to apply partition on rejected dF
      val partitionedDFWriter =
        if (area == StorageArea.rejected)
          partitionedDatasetWriter(dataset.coalesce(nbPartitions), Nil)
        else
          partitionedDatasetWriter(
            dataset.coalesce(nbPartitions),
            metadata.getPartitionAttributes()
          )

      val mergePath = s"${targetPath.toString}.merge"
      val (targetDatasetWriter, finalDataset) = if (merge && area != StorageArea.rejected) {
        logger.info(s"Saving Dataset to merge location $mergePath")
        partitionedDFWriter
          .mode(SaveMode.Overwrite)
          .format(writeFormat)
          .option("path", mergePath)
          .save()
        logger.info(s"reading Dataset from merge location $mergePath")
        val mergedDataset = session.read.parquet(mergePath)
        (
          partitionedDatasetWriter(
            mergedDataset,
            metadata.getPartitionAttributes()
          ),
          mergedDataset
        )
      } else
        (partitionedDFWriter, dataset)
      val finalTargetDatasetWriter =
        if (csvOutput() && area != StorageArea.rejected) {
          targetDatasetWriter
            .mode(saveMode)
            .format("csv")
            .option("ignoreLeadingWhiteSpace", value = false)
            .option("ignoreTrailingWhiteSpace", value = false)
            .option("header", metadata.withHeader.getOrElse(false))
            .option("delimiter", metadata.separator.getOrElse("µ"))
            .option("path", targetPath.toString)
        } else
          targetDatasetWriter
            .mode(saveMode)
            .format(writeFormat)
            .option("path", targetPath.toString)

      logger.info(s"Saving Dataset to final location $targetPath in $saveMode mode")

      if (settings.comet.hive) {
        finalTargetDatasetWriter.saveAsTable(fullTableName)
        val tableComment = schema.comment.getOrElse("")
        session.sql(s"ALTER TABLE $fullTableName SET TBLPROPERTIES ('comment' = '$tableComment')")
        analyze(fullTableName)
      } else {
        finalTargetDatasetWriter.save()
      }
      if (merge && area != StorageArea.rejected) {
        // Here we read the df from the targetPath and not the merged one since that on is gonna be removed
        // However, we keep the merged DF schema so we don't lose any metadata from reloading the final parquet (especially the nullables)
        val df = session.createDataFrame(
          session.read.parquet(targetPath.toString).rdd,
          dataset.schema
        )
        storageHandler.delete(new Path(mergePath))
        logger.info(s"deleted merge file $mergePath")
        df
      } else
        finalDataset
    } else {
      logger.warn("Empty dataset with no columns won't be saved")
      session.emptyDataFrame
    }
    if (csvOutput() && area != StorageArea.rejected) {
      val outputList = storageHandler
        .list(targetPath, ".csv", LocalDateTime.MIN, recursive = false)
        .filterNot(path => schema.pattern.matcher(path.getName).matches())
      if (outputList.nonEmpty) {
        val csvPath = outputList.head
        val finalCsvPath =
          if (csvOutputExtension().nonEmpty) {
            // Explicitily set extension
            val targetName = path.head.getName
            val index = targetName.lastIndexOf('.')
            val finalName = (if (index > 0) targetName.substring(0, index)
                             else targetName) + csvOutputExtension()
            new Path(targetPath, finalName)
          } else
            new Path(
              targetPath,
              path.head.getName
            )
        storageHandler.move(csvPath, finalCsvPath)
      }
    }
    // output file should have the same name as input file when applying privacy
    if (
      settings.comet.defaultWriteFormat == "text" && settings.comet.privacyOnly && area != StorageArea.rejected
    ) {
      val pathsOutput = storageHandler
        .list(targetPath, ".txt", LocalDateTime.MIN, recursive = false)
        .filterNot(path => schema.pattern.matcher(path.getName).matches())
      if (pathsOutput.nonEmpty) {
        val txtPath = pathsOutput.head
        val finalTxtPath = new Path(
          targetPath,
          path.head.getName
        )
        storageHandler.move(txtPath, finalTxtPath)
      }
    }
    resultDataFrame
  }

  /** Main entry point as required by the Spark Job interface
    *
    * @return
    *   : Spark Session used for the job
    */
  def run(): Try[JobResult] = {
    val jobResult = domain.checkValidity(schemaHandler) match {
      case Left(errors) =>
        val errs = errors.reduce { (errs, err) =>
          errs + "\n" + err
        }
        Failure(throw new Exception(errs))
      case Right(_) =>
        val start = Timestamp.from(Instant.now())
        schema.presql.getOrElse(Nil).foreach(session.sql)
        val dataset = loadDataSet()
        dataset match {
          case Success(dataset) =>
            Try {
              val views = schemaHandler.views(domain.name)
              createSparkViews(views, schemaHandler.activeEnv ++ options)
              val (rejectedRDD, acceptedRDD) = ingest(dataset)
              val inputCount = dataset.count()
              val acceptedCount = acceptedRDD.count()
              val rejectedCount = rejectedRDD.count()
              val inputFiles = path.map(_.toString).mkString(",")
              logger.info(
                s"ingestion-summary -> files: [$inputFiles], domain: ${domain.name}, schema: ${schema.name}, input: $inputCount, accepted: $acceptedCount, rejected:$rejectedCount"
              )
              val end = Timestamp.from(Instant.now())
              val success = !settings.comet.rejectAllOnError || rejectedCount == 0
              val log = AuditLog(
                session.sparkContext.applicationId,
                inputFiles,
                domain.name,
                schema.name,
                success = success,
                inputCount,
                acceptedCount,
                rejectedCount,
                start,
                end.getTime - start.getTime,
                if (success) "success" else s"$rejectedCount invalid records",
                Step.LOAD.toString
              )
              AuditLog.sink(session, log)
              if (success) SparkJobResult(None)
              else throw new Exception("Fail on rejected count requested")
            }
          case Failure(exception) =>
            val end = Timestamp.from(Instant.now())
            val err = Utils.exceptionAsString(exception)
            val log = AuditLog(
              session.sparkContext.applicationId,
              path.map(_.toString).mkString(","),
              domain.name,
              schema.name,
              success = false,
              0,
              0,
              0,
              start,
              end.getTime - start.getTime,
              err,
              Step.LOAD.toString
            )
            AuditLog.sink(session, log)
            logger.error(err)
            Failure(throw exception)
        }
    }
    // After each ingestionjob we explicitely clear the spark cache
    session.catalog.clearCache()
    jobResult
  }

  ///////////////////////////////////////////////////////////////////////////
  // region Merge between the target and the source Dataframe
  ///////////////////////////////////////////////////////////////////////////

  private def mergeFromParquet(
    acceptedPath: Path,
    withScriptFieldsDF: DataFrame,
    mergeOptions: MergeOptions
  ): (DataFrame, Option[List[String]]) = {
    val existingDF =
      if (storageHandler.exists(new Path(acceptedPath, "_SUCCESS"))) {
        // Load from accepted area
        // We provide the accepted DF schema since partition columns types are inferred when parquet is loaded and might not match with the DF being ingested
        session.read
          .schema(
            MergeUtils.computeCompatibleSchema(
              session.read.parquet(acceptedPath.toString).schema,
              withScriptFieldsDF.schema
            )
          )
          .parquet(acceptedPath.toString)
      } else
        session.createDataFrame(session.sparkContext.emptyRDD[Row], withScriptFieldsDF.schema)

    val partitionedInputDF = partitionDataset(withScriptFieldsDF, metadata.getPartitionAttributes())
    logger.info(s"partitionedInputDF field count=${partitionedInputDF.schema.fields.length}")
    logger.info(s"""partitionedInputDF field list=${partitionedInputDF.schema.fields
      .map(_.name)
      .mkString(",")}""")

    val (mergedDF, _) =
      MergeUtils.computeToMergeAndToDeleteDF(existingDF, partitionedInputDF, mergeOptions)
    (mergedDF, None)
  }

  private def updateBqTableSchema(table: Table, incomingSchema: StructType): Unit = {
    val allowFieldAddition = Option(
      session.conf.get("spark.datasource.bigquery.allowFieldAddition", "false")
    ).exists(_.toBoolean)
    val allowFieldRelaxation = Option(
      session.conf.get("spark.datasource.bigquery.allowFieldRelaxation", "false")
    ).exists(_.toBoolean)
    val incomingFieldsMap = incomingSchema.fields.map(f => f.name -> f).toMap
    val existingSchema =
      table.getDefinition.asInstanceOf[StandardTableDefinition].getSchema.getFields()
    val existingFieldNames = existingSchema.asScala.map(_.getName).toList
    val newFields = incomingFieldsMap.keys.filterNot(existingFieldNames.toSet)
    val oldFields = existingFieldNames.filterNot(incomingFieldsMap.keys.toSet)
    if (oldFields.nonEmpty) {
      throw new Exception(
        s"existing table contains fields not present in the new schema:  $oldFields"
      )
    }

    def updateSchema() = {
      val newBqSchema = BigQueryUtils.bqSchema(incomingSchema)
      val updatedTable =
        table.toBuilder.setDefinition(StandardTableDefinition.of(newBqSchema)).build()
      updatedTable.update()
    }

    if (allowFieldAddition) {
      if (newFields.nonEmpty) {
        logger.info(s"The following new columns have been detected: ${newFields.toList}")
        // make sure all new fields are nullable
        newFields.foreach { fieldName =>
          val field = incomingFieldsMap(fieldName)
          if (!field.nullable) {
            throw new Exception(s"Cannot add required $field with name $fieldName")
          }
        }
        updateSchema()
        logger.info("Empty column(s) successfully added to table")
      }
    }
    if (allowFieldRelaxation) {
      val existingFields = existingSchema.asScala
        .map(f => (f.getName, Option(f.getMode).forall(_ == Field.Mode.NULLABLE)))
        .toMap
      val incomingRequiredFields = incomingSchema.fields.filter(!_.nullable).map(_.name)
      incomingRequiredFields.foreach { newFieldName =>
        val existingField = existingFields.get(newFieldName)
        existingField match {
          case None => logger.info("This is a new field, it is handled by allowFieldAddition Above")
          case Some(true) =>
            throw new Exception(
              s"Merge failed because existing field is nullable but incoming one is required -> $newFieldName"
            )
          case Some(false) => // unchanged field
        }
      }
      updateSchema()
      logger.info("Empty column(s) successfully added to table")
    }
  }

  /** In the queryFilter, the user may now write something like this : `partitionField in last(3)`
    * this will be translated to partitionField between partitionStart and partitionEnd
    *
    * partitionEnd is the last partition in the dataset paritionStart is the 3rd last partition in
    * the dataset
    *
    * if partititionStart or partitionEnd does nos exist (aka empty dataset) they are replaced by
    * 19700101
    *
    * @param withScriptFieldsDF
    * @param mergeOptions
    * @return
    */
  private def mergeFromBQ(
    withScriptFieldsDF: DataFrame,
    mergeOptions: MergeOptions,
    sink: BigQuerySink
  ): (DataFrame, Option[List[String]]) = {
    // When merging to BigQuery, load existing DF from BigQuery
    session.conf.getAll.foreach(println)
    val tableMetadata = BigQuerySparkJob.getTable(session, domain.name, schema.name)
    val existingDF = tableMetadata.table
      .map { table =>
<<<<<<< HEAD
        updateBqTableSchema(table, withScriptFieldsDF.schema)
        val bqTable = s"${domain.name}.${schema.name}"
        // We provide the acceptedDF schema here since BQ lose the required / nullable information of the schema
        val existingBQDFWithoutFilter = session.read
          .schema(converIntToLongInSchema(withScriptFieldsDF.schema))
          .format("com.google.cloud.spark.bigquery")
          .option("table", bqTable)

        val existingBigQueryDFReader = (mergeOptions.queryFilter, metadata.sink) match {
          case (Some(_), Some(BigQuerySink(_, _, Some(_), _, _, _, _))) =>
=======
        val incomingSchema = BigQueryUtils.normalizeSchema(withScriptFieldsDF.schema)
        val existingSchema = BigQuerySchemaConverters.toSpark(
          table.getDefinition.asInstanceOf[StandardTableDefinition].getSchema
        )

        val bqTable = s"${domain.name}.${schema.name}"
        // We provided the acceptedDF schema here since BQ lose the required / nullable information of the schema
        val existingBQDFWithoutFilter = session.read
          .schema(MergeUtils.computeCompatibleSchema(existingSchema, incomingSchema))
          .format("com.google.cloud.spark.bigquery")
          .option("table", bqTable)

        val existingBigQueryDFReader = (mergeOptions.queryFilter, sink.timestamp) match {
          case (Some(_), Some(_)) =>
>>>>>>> 1c081046
            val partitions =
              tableMetadata.biqueryClient.listPartitions(table.getTableId).asScala.toList
            val filter = mergeOptions.buidlBQQuery(partitions, options)
            existingBQDFWithoutFilter
              .option("filter", filter.getOrElse(throw new Exception("should never happen")))
          case (_, _) =>
            existingBQDFWithoutFilter
        }
<<<<<<< HEAD
        processMerge(withScriptFieldsDF, existingBigQueryDFReader.load(), mergeOptions)
=======
        existingBigQueryDFReader.load()
>>>>>>> 1c081046
      }
      .getOrElse {
        session.createDataFrame(session.sparkContext.emptyRDD[Row], withScriptFieldsDF.schema)
      }

    val (mergedDF, toDeleteDF) =
      MergeUtils.computeToMergeAndToDeleteDF(existingDF, withScriptFieldsDF, mergeOptions)

    val partitionOverwriteMode =
      session.conf.get("spark.sql.sources.partitionOverwriteMode", "static").toLowerCase()
    val partitionsToUpdate = (
      partitionOverwriteMode,
      sink.timestamp,
      settings.comet.mergeOptimizePartitionWrite
    ) match {
      // no need to apply optimization if existing dataset is empty
      case ("dynamic", Some(timestamp), true) if existingDF.limit(1).count == 1 =>
        logger.info(s"Computing partitions to update on date column $timestamp")
        val partitionsToUpdate =
          BigQueryUtils.computePartitionsToUpdateAfterMerge(mergedDF, toDeleteDF, timestamp)
        logger.info(
          s"The following partitions will be updated ${partitionsToUpdate.mkString(",")}"
        )
        Some(partitionsToUpdate)
      case ("static", _, _) | ("dynamic", _, _) =>
        None
      case (_, _, _) =>
        throw new Exception("Should never happen")
    }

    (mergedDF, partitionsToUpdate)
  }

  ///////////////////////////////////////////////////////////////////////////
  // endregion
  ///////////////////////////////////////////////////////////////////////////

  def reorderAttributes(dataFrame: DataFrame): List[Attribute] = {
    val finalSchema = schema.attributesWithoutScript :+ Attribute(
      name = Settings.cometInputFileNameColumn
    )
    val attributesMap =
      finalSchema.map(attr => (attr.name, attr)).toMap
    dataFrame.columns.map(colName => attributesMap(colName)).toList
  }
}

object IngestionUtil {

  val rejectedCols = List(
    ("jobid", LegacySQLTypeName.STRING, StringType),
    ("timestamp", LegacySQLTypeName.TIMESTAMP, TimestampType),
    ("domain", LegacySQLTypeName.STRING, StringType),
    ("schema", LegacySQLTypeName.STRING, StringType),
    ("error", LegacySQLTypeName.STRING, StringType),
    ("path", LegacySQLTypeName.STRING, StringType)
  )

  private def bigqueryRejectedSchema(): BQSchema = {
    val fields = rejectedCols map { attribute =>
      Field
        .newBuilder(attribute._1, attribute._2)
        .setMode(Field.Mode.REQUIRED)
        .setDescription("")
        .build()
    }
    BQSchema.of(fields: _*)
  }

  def sinkRejected(
    session: SparkSession,
    rejectedRDD: RDD[String],
    domainName: String,
    schemaName: String,
    now: Timestamp
  )(implicit settings: Settings): Try[(Dataset[Row], Path)] = {
    import session.implicits._
    val rejectedPath = new Path(DatasetArea.rejected(domainName), schemaName)
    val rejectedPathName = rejectedPath.toString
    // We need to save first the application ID
    // refrencing it inside the worker (rdd.map) below would fail.
    val applicationId = session.sparkContext.applicationId
    val rejectedTypedRDD = rejectedRDD.map { err =>
      RejectedRecord(
        applicationId,
        now,
        domainName,
        schemaName,
        err,
        rejectedPathName
      )
    }
    val rejectedDF = session
      .createDataFrame(
        rejectedTypedRDD.toDF().rdd,
        StructType(
          rejectedCols.map { case (attrName, _, sparkType) =>
            StructField(attrName, sparkType, nullable = false)
          }
        )
      )
      .toDF(rejectedCols.map { case (attrName, _, _) => attrName }: _*)
      .limit(settings.comet.audit.maxErrors)

    val res =
      settings.comet.audit.sink match {
        case sink: BigQuerySink =>
          val bqConfig = BigQueryLoadConfig(
            Right(rejectedDF),
            outputDataset = sink.name.getOrElse("audit"),
            outputTable = "rejected",
            None,
            Nil,
            "parquet",
            "CREATE_IF_NEEDED",
            "WRITE_APPEND",
            None,
            None,
            options = sink.getOptions
          )
          new BigQuerySparkJob(bqConfig, Some(bigqueryRejectedSchema())).run()

        case sink: JdbcSink =>
          val jdbcConfig = ConnectionLoadConfig.fromComet(
            sink.connection,
            settings.comet,
            Right(rejectedDF),
            "rejected",
            partitions = sink.partitions.getOrElse(1),
            batchSize = sink.batchsize.getOrElse(1000),
            options = sink.getOptions
          )

          new ConnectionLoadJob(jdbcConfig).run()

        case _: EsSink =>
          // TODO Sink Rejected Log to ES
          throw new Exception("Sinking Audit log to Elasticsearch not yet supported")
        case _: NoneSink | FsSink(_, _, _, _) =>
          // We save in the caller
          // TODO rewrite this one
          Success(())
      }
    res match {
      case Success(_) => Success(rejectedDF, rejectedPath)
      case Failure(e) => Failure(e)
    }
  }

  def validateCol(
    colRawValue: Option[String],
    colAttribute: Attribute,
    tpe: Type,
    colMap: => Map[String, Option[String]]
  )(
    implicit /* TODO: make me explicit. Avoid rebuilding the PrivacyLevel(settings) at each invocation? */ settings: Settings
  ): ColResult = {
    def ltrim(s: String) = s.replaceAll("^\\s+", "")

    def rtrim(s: String) = s.replaceAll("\\s+$", "")

    val trimmedColValue = colRawValue.map { colRawValue =>
      colAttribute.trim match {
        case Some(LEFT)  => ltrim(colRawValue)
        case Some(RIGHT) => rtrim(colRawValue)
        case Some(BOTH)  => colRawValue.trim()
        case _           => colRawValue
      }
    }

    val colValue = trimmedColValue
      .map { trimmedColValue =>
        if (trimmedColValue.isEmpty) colAttribute.default.getOrElse("")
        else
          trimmedColValue
      }
      .orElse(colAttribute.default)

    def colValueIsNullOrEmpty = colValue match {
      case None           => true
      case Some(colValue) => colValue.isEmpty
    }

    def optionalColIsEmpty = !colAttribute.required && colValueIsNullOrEmpty

    def requiredColIsEmpty = colAttribute.required && colValueIsNullOrEmpty

    def colPatternIsValid = colValue.exists(tpe.matches)

    val privacyLevel = colAttribute.getPrivacy()
    val privacy = colValue.map { colValue =>
      if (privacyLevel == PrivacyLevel.None)
        colValue
      else
        privacyLevel.crypt(colValue, colMap)
    }

    val colPatternOK = !requiredColIsEmpty && (optionalColIsEmpty || colPatternIsValid)

    val (sparkValue, colParseOK) = {
      (colPatternOK, privacy) match {
        case (false, _) =>
          (None, false)
        case (true, None) =>
          (None, true)
        case (true, Some(privacy)) =>
          Try(tpe.sparkValue(privacy)) match {
            case Success(res) => (Some(res), true)
            case Failure(_)   => (None, false)
          }
      }
    }
    ColResult(
      ColInfo(
        colValue,
        colAttribute.name,
        tpe.name,
        tpe.pattern,
        colPatternOK && colParseOK
      ),
      sparkValue.orNull
    )
  }
}

object ImprovedDataFrameContext {

  implicit class ImprovedDataFrame(df: org.apache.spark.sql.DataFrame) {

    def T(query: String): org.apache.spark.sql.DataFrame = {
      new SQLTransformer().setStatement(query).transform(df)
    }
  }

}<|MERGE_RESOLUTION|>--- conflicted
+++ resolved
@@ -21,8 +21,7 @@
   Field,
   LegacySQLTypeName,
   Schema => BQSchema,
-  StandardTableDefinition,
-  Table
+  StandardTableDefinition
 }
 import org.apache.hadoop.fs.Path
 import org.apache.spark.ml.feature.SQLTransformer
@@ -361,25 +360,11 @@
     acceptedPath: Path,
     finalAcceptedDF: DataFrame
   ): (DataFrame, Option[List[String]]) = {
-<<<<<<< HEAD
-    val (mergedDF, partitionsToUpdate) = schema.merge
-      .map { mergeOptions =>
-        val sinkType = metadata.getSink().map(_.`type`).getOrElse(SinkType.None)
-        if (sinkType == SinkType.BQ) {
-          mergeFromBQ(finalAcceptedDF, mergeOptions)
-        } else if (sinkType == SinkType.JDBC) {
-          // mergeFromBQ(finalAcceptedDF, mergeOptions)
-          //TODO: Merge from JDBC datasource
-          throw new Exception("Merge from JDBC datasource Not yet supported")
-        } else {
-          (mergeFromParquet(acceptedPath, finalAcceptedDF, mergeOptions), None)
-=======
     val (mergedDF, partitionsToUpdate) =
       schema.merge.fold((finalAcceptedDF, Option.empty[List[String]])) { mergeOptions =>
         metadata.getSink() match {
           case Some(sink: BigQuerySink) => mergeFromBQ(finalAcceptedDF, mergeOptions, sink)
           case _ => mergeFromParquet(acceptedPath, finalAcceptedDF, mergeOptions)
->>>>>>> 1c081046
         }
       }
 
@@ -850,67 +835,6 @@
     (mergedDF, None)
   }
 
-  private def updateBqTableSchema(table: Table, incomingSchema: StructType): Unit = {
-    val allowFieldAddition = Option(
-      session.conf.get("spark.datasource.bigquery.allowFieldAddition", "false")
-    ).exists(_.toBoolean)
-    val allowFieldRelaxation = Option(
-      session.conf.get("spark.datasource.bigquery.allowFieldRelaxation", "false")
-    ).exists(_.toBoolean)
-    val incomingFieldsMap = incomingSchema.fields.map(f => f.name -> f).toMap
-    val existingSchema =
-      table.getDefinition.asInstanceOf[StandardTableDefinition].getSchema.getFields()
-    val existingFieldNames = existingSchema.asScala.map(_.getName).toList
-    val newFields = incomingFieldsMap.keys.filterNot(existingFieldNames.toSet)
-    val oldFields = existingFieldNames.filterNot(incomingFieldsMap.keys.toSet)
-    if (oldFields.nonEmpty) {
-      throw new Exception(
-        s"existing table contains fields not present in the new schema:  $oldFields"
-      )
-    }
-
-    def updateSchema() = {
-      val newBqSchema = BigQueryUtils.bqSchema(incomingSchema)
-      val updatedTable =
-        table.toBuilder.setDefinition(StandardTableDefinition.of(newBqSchema)).build()
-      updatedTable.update()
-    }
-
-    if (allowFieldAddition) {
-      if (newFields.nonEmpty) {
-        logger.info(s"The following new columns have been detected: ${newFields.toList}")
-        // make sure all new fields are nullable
-        newFields.foreach { fieldName =>
-          val field = incomingFieldsMap(fieldName)
-          if (!field.nullable) {
-            throw new Exception(s"Cannot add required $field with name $fieldName")
-          }
-        }
-        updateSchema()
-        logger.info("Empty column(s) successfully added to table")
-      }
-    }
-    if (allowFieldRelaxation) {
-      val existingFields = existingSchema.asScala
-        .map(f => (f.getName, Option(f.getMode).forall(_ == Field.Mode.NULLABLE)))
-        .toMap
-      val incomingRequiredFields = incomingSchema.fields.filter(!_.nullable).map(_.name)
-      incomingRequiredFields.foreach { newFieldName =>
-        val existingField = existingFields.get(newFieldName)
-        existingField match {
-          case None => logger.info("This is a new field, it is handled by allowFieldAddition Above")
-          case Some(true) =>
-            throw new Exception(
-              s"Merge failed because existing field is nullable but incoming one is required -> $newFieldName"
-            )
-          case Some(false) => // unchanged field
-        }
-      }
-      updateSchema()
-      logger.info("Empty column(s) successfully added to table")
-    }
-  }
-
   /** In the queryFilter, the user may now write something like this : `partitionField in last(3)`
     * this will be translated to partitionField between partitionStart and partitionEnd
     *
@@ -930,22 +854,9 @@
     sink: BigQuerySink
   ): (DataFrame, Option[List[String]]) = {
     // When merging to BigQuery, load existing DF from BigQuery
-    session.conf.getAll.foreach(println)
     val tableMetadata = BigQuerySparkJob.getTable(session, domain.name, schema.name)
     val existingDF = tableMetadata.table
       .map { table =>
-<<<<<<< HEAD
-        updateBqTableSchema(table, withScriptFieldsDF.schema)
-        val bqTable = s"${domain.name}.${schema.name}"
-        // We provide the acceptedDF schema here since BQ lose the required / nullable information of the schema
-        val existingBQDFWithoutFilter = session.read
-          .schema(converIntToLongInSchema(withScriptFieldsDF.schema))
-          .format("com.google.cloud.spark.bigquery")
-          .option("table", bqTable)
-
-        val existingBigQueryDFReader = (mergeOptions.queryFilter, metadata.sink) match {
-          case (Some(_), Some(BigQuerySink(_, _, Some(_), _, _, _, _))) =>
-=======
         val incomingSchema = BigQueryUtils.normalizeSchema(withScriptFieldsDF.schema)
         val existingSchema = BigQuerySchemaConverters.toSpark(
           table.getDefinition.asInstanceOf[StandardTableDefinition].getSchema
@@ -960,7 +871,6 @@
 
         val existingBigQueryDFReader = (mergeOptions.queryFilter, sink.timestamp) match {
           case (Some(_), Some(_)) =>
->>>>>>> 1c081046
             val partitions =
               tableMetadata.biqueryClient.listPartitions(table.getTableId).asScala.toList
             val filter = mergeOptions.buidlBQQuery(partitions, options)
@@ -969,11 +879,7 @@
           case (_, _) =>
             existingBQDFWithoutFilter
         }
-<<<<<<< HEAD
-        processMerge(withScriptFieldsDF, existingBigQueryDFReader.load(), mergeOptions)
-=======
         existingBigQueryDFReader.load()
->>>>>>> 1c081046
       }
       .getOrElse {
         session.createDataFrame(session.sparkContext.emptyRDD[Row], withScriptFieldsDF.schema)
