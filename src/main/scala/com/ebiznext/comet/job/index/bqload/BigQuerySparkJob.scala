--- conflicted
+++ resolved
@@ -18,7 +18,7 @@
 import com.google.cloud.hadoop.io.bigquery.BigQueryConfiguration
 import org.apache.hadoop.conf.Configuration
 import org.apache.spark.sql.functions.{col, date_format}
-import org.apache.spark.sql._
+import org.apache.spark.sql.{DataFrame, Row, SaveMode, SparkSession}
 import org.apache.spark.storage.StorageLevel
 
 import scala.collection.JavaConverters._
@@ -31,14 +31,7 @@
     extends SparkJob
     with BigQueryJobBase {
 
-<<<<<<< HEAD
-  /** Set extra spark conf here otherwise it will be too late once the spark session is created.
-    * @return
-    */
-  override def extraSparkConf(): Map[String, String] =
-=======
   override def withExtraSparkConf(): Map[String, String] =
->>>>>>> 1c081046
     if (cliConfig.writeDisposition == "WRITE_TRUNCATE")
       cliConfig.options ++ Map(
         "spark.datasource.bigquery.allowFieldAddition"   -> "false",
@@ -135,12 +128,6 @@
   }
 
   def runSparkConnector(): Try[SparkJobResult] = {
-    def saveDfWithOptions(finalDF: DataFrameWriter[Row], saveMode: SaveMode) = {
-      logger.info(s"${cliConfig.options}")
-      cliConfig.options
-        .foldLeft(finalDF) { case (df, (k, v)) => df.option(k, v) }
-        .save()
-    }
     prepareConf()
     Try {
       val cacheStorageLevel =
@@ -203,9 +190,6 @@
           cliConfig.partitionsToUpdate match {
             case None =>
             case Some(partitionsToUpdate) =>
-              logger.info(
-                s"Updating partitions $partitionsToUpdate overwriting partition ${partitionField} in The BQ Table $bqTable"
-              )
               partitionsToUpdate.foreach { partitionToUpdate =>
                 // if partitionToUpdate is not in the list of partitions to merge. It means that it need to be deleted
                 // this case happen when there is no more than a single element in the partition
@@ -219,7 +203,10 @@
                     .option("datePartition", partitionToUpdate)
                     .option("table", bqTable)
                     .option("intermediateFormat", intermediateFormat)
-                  saveDfWithOptions(finalEmptyDF, SaveMode.Overwrite)
+
+                  cliConfig.options
+                    .foldLeft(finalEmptyDF) { case (df, (k, v)) => df.option(k, v) }
+                    .save()
                 }
               }
           }
@@ -235,16 +222,18 @@
                 .option("datePartition", partitionStr)
                 .option("table", bqTable)
                 .option("intermediateFormat", intermediateFormat)
+            val finalDFWithOptions = cliConfig.options
+              .foldLeft(finalDF) { case (df, (k, v)) => df.option(k, v) }
             cliConfig.partitionsToUpdate match {
               case None =>
-                saveDfWithOptions(finalDF, SaveMode.Overwrite)
+                finalDFWithOptions.save()
               case Some(partitionsToUpdate) =>
                 // We only overwrite partitions containing updated or newly added elements
                 if (partitionsToUpdate.contains(partitionStr)) {
                   logger.info(
                     s"Optimization -> Writing partition : $partitionStr"
                   )
-                  saveDfWithOptions(finalDF, SaveMode.Overwrite)
+                  finalDFWithOptions.save()
                 } else {
                   logger.info(
                     s"Optimization -> Not writing partition : $partitionStr"
@@ -267,7 +256,8 @@
             .format("com.google.cloud.spark.bigquery")
             .option("table", bqTable)
             .option("intermediateFormat", intermediateFormat)
-          saveDfWithOptions(finalDF, saveMode)
+
+          cliConfig.options.foldLeft(finalDF)((w, kv) => w.option(kv._1, kv._2)).save()
       }
 
       val stdTableDefinitionAfter =
