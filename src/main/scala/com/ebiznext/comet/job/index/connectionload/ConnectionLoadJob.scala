package com.ebiznext.comet.job.index.connectionload

import com.ebiznext.comet.config.Settings
import com.ebiznext.comet.utils.{JobResult, SparkJob, SparkJobResult, Utils}
import com.google.cloud.bigquery.JobInfo.WriteDisposition
import org.apache.spark.sql.SaveMode

import scala.util.Try

class ConnectionLoadJob(
  cliConfig: ConnectionLoadConfig
)(implicit val settings: Settings)
    extends SparkJob {

  /** Set extra spark conf here otherwise it will be too late once the spark session is created.
    * @return
    */
<<<<<<< HEAD
  override def extraSparkConf(): Map[String, String] = cliConfig.options
=======
  override def withExtraSparkConf(): Map[String, String] = cliConfig.options
>>>>>>> 1c081046

  override def name: String = s"jdbcload-JDBC-${cliConfig.outputTable}"

  val conf = session.sparkContext.hadoopConfiguration
  logger.info(s"JDBC Config $cliConfig")

  def runJDBC(): Try[SparkJobResult] = {
    val inputPath = cliConfig.sourceFile
    logger.info(s"Input path $inputPath")
    Try {
      val sourceDF =
        inputPath match {
          case Left(path) => session.read.parquet(path)
          case Right(df)  => df
        }

      // Some database do not suport truncate during save
      // Truncate should be done manually in pre-sql
      // https://stackoverflow.com/questions/59451275/how-to-generate-a-spark-sql-truncate-query-without-only
      val writeMode =
        if (cliConfig.writeDisposition == WriteDisposition.WRITE_TRUNCATE) SaveMode.Overwrite
        else SaveMode.Append
      val dfw = sourceDF.write
        .format(cliConfig.format)
        .option("truncate", cliConfig.writeDisposition == WriteDisposition.WRITE_TRUNCATE)
        .option("dbtable", cliConfig.outputTable)
        .mode(cliConfig.mode.getOrElse(writeMode.toString))

      cliConfig.options.foldLeft(dfw) { case (w, (k, v)) => w.option(k, v) }.save()
      SparkJobResult(None)
    }
  }

  /** Just to force any spark job to implement its entry point using within the "run" method
    *
    * @return
    *   : Spark Session used for the job
    */
  override def run(): Try[JobResult] = {
    val res = runJDBC()
    Utils.logFailure(res, logger)
  }
}<|MERGE_RESOLUTION|>--- conflicted
+++ resolved
@@ -15,11 +15,7 @@
   /** Set extra spark conf here otherwise it will be too late once the spark session is created.
     * @return
     */
-<<<<<<< HEAD
-  override def extraSparkConf(): Map[String, String] = cliConfig.options
-=======
   override def withExtraSparkConf(): Map[String, String] = cliConfig.options
->>>>>>> 1c081046
 
   override def name: String = s"jdbcload-JDBC-${cliConfig.outputTable}"
 
