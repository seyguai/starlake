--- conflicted
+++ resolved
@@ -64,17 +64,10 @@
 
 trait SparkJob extends JobBase {
 
-<<<<<<< HEAD
-  def extraSparkConf(): Map[String, String] = Map.empty
-
-  lazy val sparkEnv: SparkEnv = {
-    new SparkEnv(name, extraSparkConf())
-=======
   def withExtraSparkConf(): Map[String, String] = Map.empty
 
   lazy val sparkEnv: SparkEnv = {
     new SparkEnv(name, withExtraSparkConf())
->>>>>>> 1c081046
   }
 
   protected def registerUdf(udf: String): Unit = {
