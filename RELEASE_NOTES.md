# Release notes

# 0.2.7
__New feature__:
<<<<<<< HEAD

__Bug Fix__:
- Support Merge on BigQuery
=======
- Support merging dataset with updated schema
>>>>>>> 1c081046

# 0.2.6
__New feature__:
- Support XML Schema inference
- Support the ability to reject the whole file on error
- Improve error reporting
- Support engine on task SQL (query pushdown to BigQuery)
- Support last(n) partition on merge
- Added new env var to control parititioning COMET_SPARK_SQL_SOURCES_PARTITION_OVERWRITE_MODE
- Added env var to control BigQuery materialization on pushdown queries COMET_SPARK_BIGQUERY_MATERIALIZATION_PROJECT, COMET_SPARK_BIGQUERY_MATERIALIZATION_DATASET (default to materalization)
- Added env var to control BigQuery read data format COMET_SPARK_BIGQUERY_READ_DATA_FORMAT (default to AVRO)
- When COMET_MERGE_OPTIMIZE_PARTITION_WRITE is set and dynamic partition is active, only write partition containing new records or records to be deleted or updated for BQ (handled by Spark by default for FS).
- Add VALIDATE_ON_LOAD (comet-validate-on-load) property to raise an exception if one of the domain/job YML file is invalid. default to false
- Add custom file extensions property in Domain import ```default-file-extensions``` and env var ```COMET_DEFAULT_FILE_EXTENSIONS```
__Bug Fix__:
- Loading empty files when the schema contains script fields
- Applying default value for an attribute when value in the input data is null
- Transformation job with BQ engine fails when no views block is defined
- XLS2YML : remove non-breaking spaces from Excel file cells to avoid parsing errors
- Fix merge using timestamp option
- Json ingestion fails with complex array of objects
- Remove duplicates on incoming when existingDF does not exist or is empty
- Parse Sink options correctly 
- Handle extreme cases where audit lock raise an exception on creation
- Handle files without extension in the landing zone
- Store audit log with batch priority on BigQuery

# 0.2.4 / 0.2.5
__Bug Fix__:
- Handle [Jackson bug](https://www.google.fr/url?sa=t&rct=j&q=&esrc=s&source=web&cd=&ved=2ahUKEwjo9qr3v4PxAhWNohQKHfh1CqoQFjAAegQIAhAD&url=https%3A%2F%2Fgithub.com%2FFasterXML%2Fjackson-module-scala%2Fissues%2F218&usg=AOvVaw02niMBgrqd-BWw7-e1YQfc)

# 0.2.3
__New feature__:
- Add ability to ignore some fields (only top level fields supported)
- **BREAKING CHANGE**: Handle multiple schemas during extraction. Update your `extract` configurations before migrating to this version.
- Improve InferSchemaJob
- Include primary keys & foreign keys in DDL2Yml

__Bug Fix__:
- Handle rename in JSON / XML files
- Handle timestamp fields in JSON / XML files
- Do not partition rejected files
- Add COMET_CSV_OUTPUT_EXT env var to customize filename extension after ingestion when CSV is active.  

## 0.2.2
__New feature__:
- Use the same variable for Lock timeout
- Improve logging when locking file fails
- File sink while still the default is now controlled by the sink tag in the YAML file. The option sink-to-file is removed and used for testing purpose only.
- Allow custom topic name for comet_offsets
- Add ability to coalesce(int) to kafka offloading feature
- Attributes may now be declared as primary and or foreign keys even though no check is made.  
- Export schema and  relations(PK / FK) as dot (graphviz) files.
- Support saving comet offsets to filesystem instead of kafka using the new setting comet-offsets-mode = "STREAM"

__Bug Fix__:
- Invalid YAML files produce now an error at startup instead of displaying a warning.

## 0.2.1
- Version skipped

## 0.2.0
__New feature__:
- Export all tables in DDL2YML generation
- Include table & column names when meeting unknown column type in JDBC source schema
- Better logging on forced conversion in DDL2YML
- Compute Hive Statistics on Table & Partitions
- DataGrip support with implementation of substitution for ${} in addition to {{}}
- Improve logging
- Add column type during for database extraction
- The name attribute inside a job file should reflect the filename. This attribute will soon be deprecated
- Allow Templating on jobs. Useful to generate Airflow / Oozie Dags from job.comet.yml/job.sql code
- Switch from readthedocs to docusaurus
- Add local and bigquery samples
- Custom var pattern through sql-pattern-parameter in reference.conf

__Bug Fix__:
- Avoid computing statistics on struct fields
- Make database-extractor optional in application.conf


## 0.1.36
__New feature__:
- Parameterize with Domain & Schema metadata in DDL2YML generation 
__Bug Fix__:

## 0.1.35
__New feature__:
- Auto compile with scala 2.11 for Spark 2 and with scala 2.12 for Spark 3. [[457]](https://github.com/ebiznext/comet-data-pipeline/pull/457)
- Performance optimization when using Privacy Rules. [[459]](https://github.com/ebiznext/comet-data-pipeline/pull/459)
- Rejected area and audit logs support can have their own write format (default-rejected-write-format and default-audit-write-format properties)
- Deep JSON & XML files are now validated against the schema
- Privacy is applied on deep JSON & XML inputs [[461]](https://github.com/ebiznext/comet-data-pipeline/pull/461)
- Domains & Jobs may be defined in subdirectories allowing better metatdata files organization [[462]](https://github.com/ebiznext/comet-data-pipeline/pull/462)
- Substitute variables through CLI & env files in views, assertions, presql, main sql and post sql requests [[462]](https://github.com/ebiznext/comet-data-pipeline/pull/462)
- Semantic type Date supports dates with _MMM_ month representation [[463]](https://github.com/ebiznext/comet-data-pipeline/pull/463)
- Split reference.conf into multiple files. [[460]](https://github.com/ebiznext/comet-data-pipeline/pull/460)
- Support kafka Source & Sink through Spark Streaming [[460]](https://github.com/ebiznext/comet-data-pipeline/pull/460)
- Add an alternative way for applying privacy on XML files.[[466]](https://github.com/ebiznext/comet-data-pipeline/pull/466)
- Generate Excel files from YML files
- Generate YML file from Database Schema

__Bug Fix__:
- Make Jackson lib provided. [[457]](https://github.com/ebiznext/comet-data-pipeline/pull/457)
- Support Spark 2.3. by not using Dataframe.isEmpty [[457]](https://github.com/ebiznext/comet-data-pipeline/pull/457)
- _comet_input_file_name_ missing when ingesting Position files [[466]](https://github.com/ebiznext/comet-data-pipeline/pull/466)
- Apply postsql queries on the accepted DataFrame [[466]](https://github.com/ebiznext/comet-data-pipeline/pull/466)
- Check that scripted fields are defined at the end of the schema in the YML file [#384]

## 0.1.34
__New feature__:
- Allow sink options to be defined in YML instead of Spark Submit. [#450] [#454]

__Bug Fix__:
- Parse dates with yyyyMM format correctly [#451]
- Fix error when saving a csv with an empty DataFrame [#451]
- Keep column description in BQ tables when using Overwrite mode [#453]

## 0.1.29
__Bug Fix__:
- Support correctly merge mode in BQ [#449]
- Fix for sinking XML to BQ [#448]

## 0.1.27
__New feature__:
- Kafka Support improved

## 0.1.26
__New feature__:
- Optionally sink to file using property sink-to-file = ${?COMET_SINK_TO_FILE}

__Bug Fix__:
- Sink name was ignored and always considered as None

## 0.1.23
__New feature__:
- YML files are now renamed with the suffix .comet.yml
- Comet Schema is now published on SchemaStore. This allows Intellisense in VSCode & Intellij
- Assertions may now be executed as part of the Load and transform processes
- Shared Assertions UDF may be defined and stored in COMET_ROOT/metadata/assertions
- Views mays also be defined and shared in COMET_ROOT/metadata/views.
- Views are accessible in the load and transform processes.
- Domain may be now prefixed by the "load" tag. Defining a domain without the "load" tag is now deprecated
- AutoJob may be now prefixed by the "transform" tag. Defining a autojob without the "transform" tag is now deprecated

__Breaking Changes__:
- N.A.

__Bug Fix__:
- Use Spark Application Id for JobID information to make auditing easier

## 0.1.22
__New feature__:
- Expose a REST API to generate a Yaml Schema from an Excel file. [#387]
- Support ingesting multiline complex JSON. [#391]
- Support nested fields when generating schema for BigQuery tables. [#391]
- Enhancements on Spark to BigQuery schema. [#395]
- Support merging a part of a BigQuery Table, rather than all the Table. [#397]
- Enable setting BigQuery intermediate format when sinking using ${?COMET_INTERMEDIATE_BQ_FORMAT}. [#398] [#400]
- Enhancement on Merging mode: do not depend on parquet files when using BigQuery tables.

__Dependencies__:
- Update sbt to 1.4.4 [#385]
- Update scopt to 4.0.0 [#390]<|MERGE_RESOLUTION|>--- conflicted
+++ resolved
@@ -2,13 +2,7 @@
 
 # 0.2.7
 __New feature__:
-<<<<<<< HEAD
-
-__Bug Fix__:
-- Support Merge on BigQuery
-=======
 - Support merging dataset with updated schema
->>>>>>> 1c081046
 
 # 0.2.6
 __New feature__:
