--- conflicted
+++ resolved
@@ -1,73 +1,45 @@
 package com.ebiznext.comet.model
 
 import java.awt.Color
-<<<<<<< HEAD
 import java.nio.file.Path
-=======
-import java.util.UUID
->>>>>>> 2b91f376
 
+import com.ebiznext.comet.model.CometModel.Parity.IGNORE
 import com.ebiznext.comet.utils.JsonSupport
 
 object CometModel extends JsonSupport {
 
   sealed case class Parity(value: String)
 
+  case class Tag(name: String,
+                 defaultValue: String,
+                 parity: Parity = IGNORE,
+                 min: Int = 1,
+                 max: Int = Integer.MAX_VALUE,
+                 color: Color = Color.blue)
+
+  case class TagValue(tagName: String, value: String, useDefault: Boolean)
+
+  case class Node(name: String, tags: Map[String, TagValue] = Map())
+
+  case class Cluster(name: String,
+                     inventoryFile: Path,
+                     tags: Map[String, Tag] = Map(),
+                     nodes: Map[String, Node] = Map(),
+                     nodeGroups: Map[String, NodeGroup] = Map())
+
+  case class User(name: String, clusters: Map[String, Cluster] = Map())
+
+  case class NodeGroup(name: String, nodes: Map[String, Node])
+
   object Parity {
-    object ODD    extends Parity("ODD")
-    object EVEN   extends Parity("EVEN")
-    object IGNORE extends Parity("IGNORE")
 
     val values = Seq(ODD, EVEN, IGNORE)
+
+    object ODD extends Parity("ODD")
+
+    object EVEN extends Parity("EVEN")
+
+    object IGNORE extends Parity("IGNORE")
   }
 
-  import Parity._
-
-  case class Tag(
-      name: String,
-      defaultValue: String,
-      parity: Parity = IGNORE,
-      min: Int = 1,
-      max: Int = Integer.MAX_VALUE,
-      color: Color = Color.blue
-  )
-<<<<<<< HEAD
-  case class TagValue(name: String, value: String, useDefault: Boolean)
-=======
-
-  object Tag {
-    def empty: Tag = Tag("", "", IGNORE, 1, Integer.MAX_VALUE, Color.blue)
-  }
-
-  case class TagValue(name: String, value: String)
-  object TagValue {
->>>>>>> 2b91f376
-
-  case class Node(name: String, tags: Set[TagValue] = Set())
-
-<<<<<<< HEAD
-  case class Cluster(id: String, inventoryFile: Path, tags: Set[Tag] = Set(), nodes: Set[Node] = Set(), nodeGroups: Set[Node] = Set())
-
-  case class User(id: String, clusters: Set[Cluster] = Set())
-=======
-  case class NodeGroup(name: String, nodes: Set[Node])
-
-  object NodeGroup {
-    def empty: NodeGroup = NodeGroup("", Set())
-  }
-
-  case class Cluster(id: String, inventoryFile: String, tags: Set[Tag], nodes: Set[Node], nodeGroups: Set[NodeGroup])
-
-  object Cluster {
-    def empty: Cluster = Cluster(generateId, "", Set(), Set(), Set())
-  }
-  case class User(id: String, clusters: Set[Cluster])
->>>>>>> 2b91f376
-
-  object User {
-    def empty: User = User("", Set())
-  }
-
-  def generateId: String = UUID.randomUUID().toString
-
 }